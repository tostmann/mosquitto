/*
Copyright (c) 2009-2015 Roger Light <roger@atchoo.org>

All rights reserved. This program and the accompanying materials
are made available under the terms of the Eclipse Public License v1.0
and Eclipse Distribution License v1.0 which accompany this distribution.
 
The Eclipse Public License is available at
   http://www.eclipse.org/legal/epl-v10.html
and the Eclipse Distribution License is available at
  http://www.eclipse.org/org/documents/edl-v10.php.
 
Contributors:
   Roger Light - initial implementation and documentation.
*/

#include <stdio.h>
#include <string.h>

#include "config.h"

#include "mosquitto_broker.h"
#include "mqtt3_protocol.h"
#include "memory_mosq.h"
#include "packet_mosq.h"
#include "send_mosq.h"
#include "sys_tree.h"
#include "time_mosq.h"
#include "tls_mosq.h"
#include "util_mosq.h"

#ifdef WITH_UUID
#  include <uuid/uuid.h>
#endif

#ifdef WITH_WEBSOCKETS
#include <libwebsockets.h>
#endif

static char *client_id_gen(struct mosquitto_db *db)
{
	char *client_id;
#ifdef WITH_UUID
	uuid_t uuid;
#else
	int i;
#endif

#ifdef WITH_UUID
	client_id = (char *)mosquitto__calloc(37 + db->config->auto_id_prefix_len, sizeof(char));
	if(!client_id){
		return NULL;
	}
	if(db->config->auto_id_prefix){
		memcpy(client_id, db->config->auto_id_prefix, db->config->auto_id_prefix_len);
	}
	uuid_generate_random(uuid);
	uuid_unparse_lower(uuid, &client_id[db->config->auto_id_prefix_len]);
#else
	client_id = (char *)mosquitto__calloc(65 + db->config->auto_id_prefix_len, sizeof(char));
	if(!client_id){
		return NULL;
	}
	if(db->config->auto_id_prefix){
		memcpy(client_id, db->config->auto_id_prefix, db->config->auto_id_prefix_len);
	}
	for(i=0; i<64; i++){
		client_id[i+db->config->auto_id_prefix_len] = (rand()%73)+48;
	}
	client_id[i] = '\0';
#endif
	return client_id;
}

int handle__connect(struct mosquitto_db *db, struct mosquitto *context)
{
	char *protocol_name = NULL;
	uint8_t protocol_version;
	uint8_t connect_flags;
	uint8_t connect_ack = 0;
	char *client_id = NULL;
	char *will_payload = NULL, *will_topic = NULL;
	uint16_t will_payloadlen;
	struct mosquitto_message *will_struct = NULL;
	uint8_t will, will_retain, will_qos, clean_session;
	uint8_t username_flag, password_flag;
	char *username = NULL, *password = NULL;
	int rc;
	struct mosquitto__acl_user *acl_tail;
	struct mosquitto_client_msg *msg_tail, *msg_prev;
	struct mosquitto *found_context;
	int slen;
	struct mosquitto__subleaf *leaf;
	int i;
#ifdef WITH_TLS
	X509 *client_cert = NULL;
	X509_NAME *name;
	X509_NAME_ENTRY *name_entry;
#endif

	G_CONNECTION_COUNT_INC();

	/* Don't accept multiple CONNECT commands. */
	if(context->state != mosq_cs_new){
		rc = MOSQ_ERR_PROTOCOL;
		goto handle_connect_error;
	}

	if(packet__read_string(&context->in_packet, &protocol_name)){
		rc = 1;
		goto handle_connect_error;
		return 1;
	}
	if(!protocol_name){
		rc = 3;
		goto handle_connect_error;
		return 3;
	}
	if(packet__read_byte(&context->in_packet, &protocol_version)){
		rc = 1;
		goto handle_connect_error;
		return 1;
	}
	if(!strcmp(protocol_name, PROTOCOL_NAME_v31)){
		if((protocol_version&0x7F) != PROTOCOL_VERSION_v31){
			if(db->config->connection_messages == true){
				log__printf(NULL, MOSQ_LOG_INFO, "Invalid protocol version %d in CONNECT from %s.",
						protocol_version, context->address);
			}
			send__connack(context, 0, CONNACK_REFUSED_PROTOCOL_VERSION);
			mosquitto__free(protocol_name);
			rc = MOSQ_ERR_PROTOCOL;
			goto handle_connect_error;
		}
		context->protocol = mosq_p_mqtt31;
	}else if(!strcmp(protocol_name, PROTOCOL_NAME_v311)){
		if((protocol_version&0x7F) != PROTOCOL_VERSION_v311){
			if(db->config->connection_messages == true){
				log__printf(NULL, MOSQ_LOG_INFO, "Invalid protocol version %d in CONNECT from %s.",
						protocol_version, context->address);
			}
			send__connack(context, 0, CONNACK_REFUSED_PROTOCOL_VERSION);
			mosquitto__free(protocol_name);
			rc = MOSQ_ERR_PROTOCOL;
			goto handle_connect_error;
		}
		if((context->in_packet.command&0x0F) != 0x00){
			/* Reserved flags not set to 0, must disconnect. */ 
			mosquitto__free(protocol_name);
			rc = MOSQ_ERR_PROTOCOL;
			goto handle_connect_error;
		}
		context->protocol = mosq_p_mqtt311;
	}else{
		if(db->config->connection_messages == true){
			log__printf(NULL, MOSQ_LOG_INFO, "Invalid protocol \"%s\" in CONNECT from %s.",
					protocol_name, context->address);
		}
		mosquitto__free(protocol_name);
		rc = MOSQ_ERR_PROTOCOL;
		goto handle_connect_error;
	}
	mosquitto__free(protocol_name);

	if(packet__read_byte(&context->in_packet, &connect_flags)){
		rc = 1;
		goto handle_connect_error;
	}
	clean_session = (connect_flags & 0x02) >> 1;
	will = connect_flags & 0x04;
	will_qos = (connect_flags & 0x18) >> 3;
	if(will_qos == 3){
		log__printf(NULL, MOSQ_LOG_INFO, "Invalid Will QoS in CONNECT from %s.",
				context->address);
		rc = MOSQ_ERR_PROTOCOL;
		goto handle_connect_error;
	}
	will_retain = connect_flags & 0x20;
	password_flag = connect_flags & 0x40;
	username_flag = connect_flags & 0x80;

	if(packet__read_uint16(&context->in_packet, &(context->keepalive))){
		rc = 1;
		goto handle_connect_error;
	}

	if(packet__read_string(&context->in_packet, &client_id)){
		rc = 1;
		goto handle_connect_error;
	}

	slen = strlen(client_id);
	if(slen == 0){
		if(context->protocol == mosq_p_mqtt31){
			send__connack(context, 0, CONNACK_REFUSED_IDENTIFIER_REJECTED);
			rc = MOSQ_ERR_PROTOCOL;
			goto handle_connect_error;
		}else{ /* mqtt311 */
			mosquitto__free(client_id);
			client_id = NULL;

			if(clean_session == 0 || db->config->allow_zero_length_clientid == false){
				send__connack(context, 0, CONNACK_REFUSED_IDENTIFIER_REJECTED);
				rc = MOSQ_ERR_PROTOCOL;
				goto handle_connect_error;
			}else{
				client_id = client_id_gen(db);
				if(!client_id){
					rc = MOSQ_ERR_NOMEM;
					goto handle_connect_error;
				}
			}
		}
	}

	/* clientid_prefixes check */
	if(db->config->clientid_prefixes){
		if(strncmp(db->config->clientid_prefixes, client_id, strlen(db->config->clientid_prefixes))){
			send__connack(context, 0, CONNACK_REFUSED_NOT_AUTHORIZED);
			rc = 1;
			goto handle_connect_error;
		}
	}

	if(will){
		will_struct = mosquitto__calloc(1, sizeof(struct mosquitto_message));
		if(!will_struct){
			rc = MOSQ_ERR_NOMEM;
			goto handle_connect_error;
		}
		if(packet__read_string(&context->in_packet, &will_topic)){
			rc = 1;
			goto handle_connect_error;
		}
		if(STREMPTY(will_topic)){
			rc = 1;
			goto handle_connect_error;
		}
		if(mosquitto_pub_topic_check(will_topic)){
			rc = 1;
			goto handle_connect_error;
		}

		if(packet__read_uint16(&context->in_packet, &will_payloadlen)){
			rc = 1;
			goto handle_connect_error;
		}
		if(will_payloadlen > 0){
			will_payload = mosquitto__malloc(will_payloadlen);
			if(!will_payload){
				rc = 1;
				goto handle_connect_error;
			}

			rc = packet__read_bytes(&context->in_packet, will_payload, will_payloadlen);
			if(rc){
				rc = 1;
				goto handle_connect_error;
			}
		}
	}else{
		if(context->protocol == mosq_p_mqtt311){
			if(will_qos != 0 || will_retain != 0){
				rc = MOSQ_ERR_PROTOCOL;
				goto handle_connect_error;
			}
		}
	}

	if(username_flag){
		rc = packet__read_string(&context->in_packet, &username);
		if(rc == MOSQ_ERR_SUCCESS){
			if(password_flag){
				rc = packet__read_string(&context->in_packet, &password);
				if(rc == MOSQ_ERR_NOMEM){
					rc = MOSQ_ERR_NOMEM;
					goto handle_connect_error;
				}else if(rc == MOSQ_ERR_PROTOCOL){
					if(context->protocol == mosq_p_mqtt31){
						/* Password flag given, but no password. Ignore. */
						password_flag = 0;
					}else if(context->protocol == mosq_p_mqtt311){
						rc = MOSQ_ERR_PROTOCOL;
						goto handle_connect_error;
					}
				}
			}
		}else if(rc == MOSQ_ERR_NOMEM){
			rc = MOSQ_ERR_NOMEM;
			goto handle_connect_error;
		}else{
			if(context->protocol == mosq_p_mqtt31){
				/* Username flag given, but no username. Ignore. */
				username_flag = 0;
			}else if(context->protocol == mosq_p_mqtt311){
				rc = MOSQ_ERR_PROTOCOL;
				goto handle_connect_error;
			}
		}
	}else{
		if(context->protocol == mosq_p_mqtt311){
			if(password_flag){
				/* username_flag == 0 && password_flag == 1 is forbidden */
				rc = MOSQ_ERR_PROTOCOL;
				goto handle_connect_error;
			}
		}
	}

#ifdef WITH_TLS
	if(context->listener && context->listener->ssl_ctx && (context->listener->use_identity_as_username || context->listener->use_subject_as_username)){
		if(!context->ssl){
			send__connack(context, 0, CONNACK_REFUSED_BAD_USERNAME_PASSWORD);
			rc = 1;
			goto handle_connect_error;
		}
#ifdef REAL_WITH_TLS_PSK
		if(context->listener->psk_hint){
			/* Client should have provided an identity to get this far. */
			if(!context->username){
				send__connack(context, 0, CONNACK_REFUSED_BAD_USERNAME_PASSWORD);
				rc = 1;
				goto handle_connect_error;
			}
		}else{
#endif /* REAL_WITH_TLS_PSK */
			client_cert = SSL_get_peer_certificate(context->ssl);
			if(!client_cert){
				send__connack(context, 0, CONNACK_REFUSED_BAD_USERNAME_PASSWORD);
				rc = 1;
				goto handle_connect_error;
			}
			name = X509_get_subject_name(client_cert);
			if(!name){
				send__connack(context, 0, CONNACK_REFUSED_BAD_USERNAME_PASSWORD);
				rc = 1;
				goto handle_connect_error;
			}
			if (context->listener->use_identity_as_username) { //use_identity_as_username
				i = X509_NAME_get_index_by_NID(name, NID_commonName, -1);
				if(i == -1){
					send__connack(context, 0, CONNACK_REFUSED_BAD_USERNAME_PASSWORD);
					rc = 1;
					goto handle_connect_error;
				}
				name_entry = X509_NAME_get_entry(name, i);
				if(name_entry){
					context->username = mosquitto__strdup((char *)ASN1_STRING_data(name_entry->value));
				}
			} else { // use_subject_as_username
				BIO *subject_bio = BIO_new(BIO_s_mem());
				X509_NAME_print_ex(subject_bio, X509_get_subject_name(client_cert), 0, XN_FLAG_RFC2253);
				char *data_start = NULL;
				long name_length = BIO_get_mem_data(subject_bio, &data_start);
				char *subject = mosquitto__malloc(sizeof(char)*name_length+1);
				if(!subject){
					BIO_free(subject_bio);
					rc = MOSQ_ERR_NOMEM;
					goto handle_connect_error;
				}
				memcpy(subject, data_start, name_length);
				subject[name_length] = '\0';
				BIO_free(subject_bio);
				context->username = subject;
			}
			if(!context->username){
				rc = 1;
				goto handle_connect_error;
			}
			X509_free(client_cert);
			client_cert = NULL;
#ifdef REAL_WITH_TLS_PSK
		}
#endif /* REAL_WITH_TLS_PSK */
	}else{
#endif /* WITH_TLS */
		if(username_flag){
			rc = mosquitto_unpwd_check(db, username, password);
			switch(rc){
				case MOSQ_ERR_SUCCESS:
					break;
				case MOSQ_ERR_AUTH:
<<<<<<< HEAD
					send__connack(context, 0, CONNACK_REFUSED_BAD_USERNAME_PASSWORD);
					context__disconnect(db, context);
=======
					_mosquitto_send_connack(context, 0, CONNACK_REFUSED_NOT_AUTHORIZED);
					mqtt3_context_disconnect(db, context);
>>>>>>> d71db835
					rc = 1;
					goto handle_connect_error;
					break;
				default:
					context__disconnect(db, context);
					rc = 1;
					goto handle_connect_error;
					break;
			}
			context->username = username;
			context->password = password;
			username = NULL; /* Avoid free() in error: below. */
			password = NULL;
		}

		if(!username_flag && db->config->allow_anonymous == false){
			send__connack(context, 0, CONNACK_REFUSED_NOT_AUTHORIZED);
			rc = 1;
			goto handle_connect_error;
		}
#ifdef WITH_TLS
	}
#endif

	if(context->listener && context->listener->use_username_as_clientid){
		if(context->username){
			mosquitto__free(client_id);
			client_id = mosquitto__strdup(context->username);
			if(!client_id){
				rc = MOSQ_ERR_NOMEM;
				goto handle_connect_error;
			}
		}else{
			send__connack(context, 0, CONNACK_REFUSED_NOT_AUTHORIZED);
			rc = 1;
			goto handle_connect_error;
		}
	}

	/* Find if this client already has an entry. This must be done *after* any security checks. */
	HASH_FIND(hh_id, db->contexts_by_id, client_id, strlen(client_id), found_context);
	if(found_context){
		/* Found a matching client */
		if(found_context->sock == INVALID_SOCKET){
			/* Client is reconnecting after a disconnect */
			/* FIXME - does anything need to be done here? */
		}else{
			/* Client is already connected, disconnect old version. This is
			 * done in context__cleanup() below. */
			if(db->config->connection_messages == true){
				log__printf(NULL, MOSQ_LOG_ERR, "Client %s already connected, closing old connection.", client_id);
			}
		}

		if(context->protocol == mosq_p_mqtt311){
			if(clean_session == 0){
				connect_ack |= 0x01;
			}
		}

		context->clean_session = clean_session;

		if(context->clean_session == false && found_context->clean_session == false){
			if(found_context->msgs){
				context->msgs = found_context->msgs;
				found_context->msgs = NULL;
				db__message_reconnect_reset(db, context);
			}
			context->subs = found_context->subs;
			found_context->subs = NULL;
			context->sub_count = found_context->sub_count;
			found_context->sub_count = 0;

			for(i=0; i<context->sub_count; i++){
				if(context->subs[i]){
					leaf = context->subs[i]->subs;
					while(leaf){
						if(leaf->context == found_context){
							leaf->context = context;
						}
						leaf = leaf->next;
					}
				}
			}
		}

		found_context->clean_session = true;
		found_context->state = mosq_cs_disconnecting;
		do_disconnect(db, found_context);
	}

	/* Associate user with its ACL, assuming we have ACLs loaded. */
	if(db->acl_list){
		acl_tail = db->acl_list;
		while(acl_tail){
			if(context->username){
				if(acl_tail->username && !strcmp(context->username, acl_tail->username)){
					context->acl_list = acl_tail;
					break;
				}
			}else{
				if(acl_tail->username == NULL){
					context->acl_list = acl_tail;
					break;
				}
			}
			acl_tail = acl_tail->next;
		}
	}else{
		context->acl_list = NULL;
	}

	if(will_struct){
		context->will = will_struct;
		context->will->topic = will_topic;
		if(will_payload){
			context->will->payload = will_payload;
			context->will->payloadlen = will_payloadlen;
		}else{
			context->will->payload = NULL;
			context->will->payloadlen = 0;
		}
		context->will->qos = will_qos;
		context->will->retain = will_retain;
	}

	if(db->config->connection_messages == true){
		if(context->is_bridge){
			if(context->username){
				log__printf(NULL, MOSQ_LOG_NOTICE, "New bridge connected from %s as %s (c%d, k%d, u'%s').", context->address, client_id, clean_session, context->keepalive, context->username);
			}else{
				log__printf(NULL, MOSQ_LOG_NOTICE, "New bridge connected from %s as %s (c%d, k%d).", context->address, client_id, clean_session, context->keepalive);
			}
		}else{
			if(context->username){
				log__printf(NULL, MOSQ_LOG_NOTICE, "New client connected from %s as %s (c%d, k%d, u'%s').", context->address, client_id, clean_session, context->keepalive, context->username);
			}else{
				log__printf(NULL, MOSQ_LOG_NOTICE, "New client connected from %s as %s (c%d, k%d).", context->address, client_id, clean_session, context->keepalive);
			}
		}
	}

	context->id = client_id;
	client_id = NULL;
	context->clean_session = clean_session;
	context->ping_t = 0;
	context->is_dropping = false;
	if((protocol_version&0x80) == 0x80){
		context->is_bridge = true;
	}

	/* Remove any queued messages that are no longer allowed through ACL,
	 * assuming a possible change of username. */
	msg_tail = context->msgs;
	msg_prev = NULL;
	while(msg_tail){
		if(msg_tail->direction == mosq_md_out){
			if(mosquitto_acl_check(db, context, msg_tail->store->topic, MOSQ_ACL_READ) != MOSQ_ERR_SUCCESS){
				db__msg_store_deref(db, &msg_tail->store);
				if(msg_prev){
					msg_prev->next = msg_tail->next;
					mosquitto__free(msg_tail);
					msg_tail = msg_prev->next;
				}else{
					context->msgs = context->msgs->next;
					mosquitto__free(msg_tail);
					msg_tail = context->msgs;
				}
			}else{
				msg_prev = msg_tail;
				msg_tail = msg_tail->next;
			}
		}else{
			msg_prev = msg_tail;
			msg_tail = msg_tail->next;
		}
	}

	HASH_ADD_KEYPTR(hh_id, db->contexts_by_id, context->id, strlen(context->id), context);

#ifdef WITH_PERSISTENCE
	if(!clean_session){
		db->persistence_changes++;
	}
#endif
	context->state = mosq_cs_connected;
	return send__connack(context, connect_ack, CONNACK_ACCEPTED);

handle_connect_error:
	mosquitto__free(client_id);
	mosquitto__free(username);
	mosquitto__free(password);
	mosquitto__free(will_payload);
	mosquitto__free(will_topic);
	mosquitto__free(will_struct);
#ifdef WITH_TLS
	if(client_cert) X509_free(client_cert);
#endif
	/* We return an error here which means the client is freed later on. */
	return rc;
}

int handle__disconnect(struct mosquitto_db *db, struct mosquitto *context)
{
	if(!context){
		return MOSQ_ERR_INVAL;
	}
	if(context->in_packet.remaining_length != 0){
		return MOSQ_ERR_PROTOCOL;
	}
	log__printf(NULL, MOSQ_LOG_DEBUG, "Received DISCONNECT from %s", context->id);
	if(context->protocol == mosq_p_mqtt311){
		if((context->in_packet.command&0x0F) != 0x00){
			do_disconnect(db, context);
			return MOSQ_ERR_PROTOCOL;
		}
	}
	context->state = mosq_cs_disconnecting;
	do_disconnect(db, context);
	return MOSQ_ERR_SUCCESS;
}


int handle__subscribe(struct mosquitto_db *db, struct mosquitto *context)
{
	int rc = 0;
	int rc2;
	uint16_t mid;
	char *sub;
	uint8_t qos;
	uint8_t *payload = NULL, *tmp_payload;
	uint32_t payloadlen = 0;
	int len;
	char *sub_mount;

	if(!context) return MOSQ_ERR_INVAL;
	log__printf(NULL, MOSQ_LOG_DEBUG, "Received SUBSCRIBE from %s", context->id);
	/* FIXME - plenty of potential for memory leaks here */

	if(context->protocol == mosq_p_mqtt311){
		if((context->in_packet.command&0x0F) != 0x02){
			return MOSQ_ERR_PROTOCOL;
		}
	}
	if(packet__read_uint16(&context->in_packet, &mid)) return 1;

	while(context->in_packet.pos < context->in_packet.remaining_length){
		sub = NULL;
		if(packet__read_string(&context->in_packet, &sub)){
			mosquitto__free(payload);
			return 1;
		}

		if(sub){
			if(!strlen(sub)){
				log__printf(NULL, MOSQ_LOG_INFO, "Empty subscription string from %s, disconnecting.",
					context->address);
				mosquitto__free(sub);
				mosquitto__free(payload);
				return 1;
			}
			if(mosquitto_sub_topic_check(sub)){
				log__printf(NULL, MOSQ_LOG_INFO, "Invalid subscription string from %s, disconnecting.",
					context->address);
				mosquitto__free(sub);
				mosquitto__free(payload);
				return 1;
			}

			if(packet__read_byte(&context->in_packet, &qos)){
				mosquitto__free(sub);
				mosquitto__free(payload);
				return 1;
			}
			if(qos > 2){
				log__printf(NULL, MOSQ_LOG_INFO, "Invalid QoS in subscription command from %s, disconnecting.",
					context->address);
				mosquitto__free(sub);
				mosquitto__free(payload);
				return 1;
			}
			if(context->listener && context->listener->mount_point){
				len = strlen(context->listener->mount_point) + strlen(sub) + 1;
				sub_mount = mosquitto__malloc(len+1);
				if(!sub_mount){
					mosquitto__free(sub);
					mosquitto__free(payload);
					return MOSQ_ERR_NOMEM;
				}
				snprintf(sub_mount, len, "%s%s", context->listener->mount_point, sub);
				sub_mount[len] = '\0';

				mosquitto__free(sub);
				sub = sub_mount;

			}
			log__printf(NULL, MOSQ_LOG_DEBUG, "\t%s (QoS %d)", sub, qos);

#if 0
			/* FIXME
			 * This section has been disabled temporarily. mosquitto_acl_check
			 * calls mosquitto_topic_matches_sub, which can't cope with
			 * checking subscriptions that have wildcards against ACLs that
			 * have wildcards. Bug #1374291 is related.
			 *
			 * It's a very difficult problem when an ACL looks like foo/+/bar
			 * and a subscription request to foo/# is made.
			 *
			 * This should be changed to using MOSQ_ACL_SUBSCRIPTION in the
			 * future anyway.
			 */
			if(context->protocol == mosq_p_mqtt311){
				rc = mosquitto_acl_check(db, context, sub, MOSQ_ACL_READ);
				switch(rc){
					case MOSQ_ERR_SUCCESS:
						break;
					case MOSQ_ERR_ACL_DENIED:
						qos = 0x80;
						break;
					default:
						mosquitto__free(sub);
						return rc;
				}
			}
#endif

			if(qos != 0x80){
				rc2 = sub__add(db, context, sub, qos, &db->subs);
				if(rc2 == MOSQ_ERR_SUCCESS){
					if(sub__retain_queue(db, context, sub, qos)) rc = 1;
				}else if(rc2 != -1){
					rc = rc2;
				}
				log__printf(NULL, MOSQ_LOG_SUBSCRIBE, "%s %d %s", context->id, qos, sub);
			}
			mosquitto__free(sub);

			tmp_payload = mosquitto__realloc(payload, payloadlen + 1);
			if(tmp_payload){
				payload = tmp_payload;
				payload[payloadlen] = qos;
				payloadlen++;
			}else{
				mosquitto__free(payload);

				return MOSQ_ERR_NOMEM;
			}
		}
	}

	if(context->protocol == mosq_p_mqtt311){
		if(payloadlen == 0){
			/* No subscriptions specified, protocol error. */
			return MOSQ_ERR_PROTOCOL;
		}
	}
	if(send__suback(context, mid, payloadlen, payload)) rc = 1;
	mosquitto__free(payload);
	
#ifdef WITH_PERSISTENCE
	db->persistence_changes++;
#endif

	return rc;
}

int handle__unsubscribe(struct mosquitto_db *db, struct mosquitto *context)
{
	uint16_t mid;
	char *sub;

	if(!context) return MOSQ_ERR_INVAL;
	log__printf(NULL, MOSQ_LOG_DEBUG, "Received UNSUBSCRIBE from %s", context->id);

	if(context->protocol == mosq_p_mqtt311){
		if((context->in_packet.command&0x0F) != 0x02){
			return MOSQ_ERR_PROTOCOL;
		}
	}
	if(packet__read_uint16(&context->in_packet, &mid)) return 1;

	while(context->in_packet.pos < context->in_packet.remaining_length){
		sub = NULL;
		if(packet__read_string(&context->in_packet, &sub)){
			return 1;
		}

		if(sub){
			if(!strlen(sub)){
				log__printf(NULL, MOSQ_LOG_INFO, "Empty unsubscription string from %s, disconnecting.",
					context->id);
				mosquitto__free(sub);
				return 1;
			}
			if(mosquitto_sub_topic_check(sub)){
				log__printf(NULL, MOSQ_LOG_INFO, "Invalid unsubscription string from %s, disconnecting.",
					context->id);
				mosquitto__free(sub);
				return 1;
			}

			log__printf(NULL, MOSQ_LOG_DEBUG, "\t%s", sub);
			sub__remove(db, context, sub, &db->subs);
			log__printf(NULL, MOSQ_LOG_UNSUBSCRIBE, "%s %s", context->id, sub);
			mosquitto__free(sub);
		}
	}
#ifdef WITH_PERSISTENCE
	db->persistence_changes++;
#endif

	return send__command_with_mid(context, UNSUBACK, mid, false);
}
<|MERGE_RESOLUTION|>--- conflicted
+++ resolved
@@ -380,13 +380,8 @@
 				case MOSQ_ERR_SUCCESS:
 					break;
 				case MOSQ_ERR_AUTH:
-<<<<<<< HEAD
-					send__connack(context, 0, CONNACK_REFUSED_BAD_USERNAME_PASSWORD);
+					send__connack(context, 0, CONNACK_REFUSED_NOT_AUTHORIZED);
 					context__disconnect(db, context);
-=======
-					_mosquitto_send_connack(context, 0, CONNACK_REFUSED_NOT_AUTHORIZED);
-					mqtt3_context_disconnect(db, context);
->>>>>>> d71db835
 					rc = 1;
 					goto handle_connect_error;
 					break;
