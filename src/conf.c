--- conflicted
+++ resolved
@@ -218,12 +218,7 @@
 	config->bridges = NULL;
 	config->bridge_count = 0;
 #endif
-<<<<<<< HEAD
 	config->auth_plugins = NULL;
-=======
-	config->auth_plugin = NULL;
-	config->auth_plugin_deny_special_chars = true;
->>>>>>> 8de5ed44
 	config->verbose = false;
 	config->message_size_limit = 0;
 }
@@ -702,7 +697,6 @@
 					}
 				}else if(!strcmp(token, "auth_plugin")){
 					if(reload) continue; // Auth plugin not currently valid for reloading.
-<<<<<<< HEAD
 					config->auth_plugins = mosquitto__realloc(config->auth_plugins, (config->auth_plugin_count+1)*sizeof(struct mosquitto__auth_plugin_config));
 					if(!config->auth_plugins){
 						log__printf(NULL, MOSQ_LOG_ERR, "Error: Out of memory.");
@@ -712,14 +706,16 @@
 					cur_auth_plugin->path = NULL;
 					cur_auth_plugin->options = NULL;
 					cur_auth_plugin->option_count = 0;
+					cur_auth_plugin->deny_special_chars = true;
 					config->auth_plugin_count++;
 					if(conf__parse_string(&token, "auth_plugin", &cur_auth_plugin->path, saveptr)) return MOSQ_ERR_INVAL;
-=======
-					if(_conf_parse_string(&token, "auth_plugin", &config->auth_plugin, saveptr)) return MOSQ_ERR_INVAL;
 				}else if(!strcmp(token, "auth_plugin_deny_special_chars")){
 					if(reload) continue; // Auth plugin not currently valid for reloading.
-					if(_conf_parse_bool(&token, "auth_plugin_deny_special_chars", &config->auth_plugin_deny_special_chars, saveptr)) return MOSQ_ERR_INVAL;
->>>>>>> 8de5ed44
+					if(!cur_auth_plugin){
+						log__printf(NULL, MOSQ_LOG_ERR, "Error: An auth_plugin_deny_special_chars option exists in the config file without an auth_plugin.");
+						return MOSQ_ERR_INVAL;
+					}
+					if(conf__parse_bool(&token, "auth_plugin_deny_special_chars", &cur_auth_plugin->deny_special_chars, saveptr)) return MOSQ_ERR_INVAL;
 				}else if(!strcmp(token, "auto_id_prefix")){
 					if(conf__parse_string(&token, "auto_id_prefix", &config->auto_id_prefix, saveptr)) return MOSQ_ERR_INVAL;
 					if(config->auto_id_prefix){
@@ -1837,11 +1833,7 @@
 	int rc;
 	FILE *fptr = NULL;
 
-<<<<<<< HEAD
-	fptr = mosquitto__fopen(file, "rt");
-=======
-	fptr = _mosquitto_fopen(file, "rt", false);
->>>>>>> 8de5ed44
+	fptr = mosquitto__fopen(file, "rt", false);
 	if(!fptr){
 		log__printf(NULL, MOSQ_LOG_ERR, "Error: Unable to open config file %s\n", file);
 		return 1;
