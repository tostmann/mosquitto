--- conflicted
+++ resolved
@@ -188,7 +188,7 @@
 	pid = fork();
 	if(pid < 0){
 		strerror_r(errno, err, 256);
-		_mosquitto_log_printf(NULL, MOSQ_LOG_ERR, "Error in fork: %s", err);
+		log__printf(NULL, MOSQ_LOG_ERR, "Error in fork: %s", err);
 		exit(1);
 	}
 	if(pid > 0){
@@ -196,7 +196,7 @@
 	}
 	if(setsid() < 0){
 		strerror_r(errno, err, 256);
-		_mosquitto_log_printf(NULL, MOSQ_LOG_ERR, "Error in setsid: %s", err);
+		log__printf(NULL, MOSQ_LOG_ERR, "Error in setsid: %s", err);
 		exit(1);
 	}
 
@@ -204,7 +204,7 @@
 	assert(freopen("/dev/null", "w", stdout));
 	assert(freopen("/dev/null", "w", stderr));
 #else
-	_mosquitto_log_printf(NULL, MOSQ_LOG_WARNING, "Warning: Can't start in daemon mode in Windows.");
+	log__printf(NULL, MOSQ_LOG_WARNING, "Warning: Can't start in daemon mode in Windows.");
 #endif
 }
 
@@ -268,24 +268,7 @@
 	int_db.config = &config;
 
 	if(config.daemon){
-<<<<<<< HEAD
-#ifndef WIN32
-		switch(fork()){
-			case 0:
-				break;
-			case -1:
-				strerror_r(errno, err, 256);
-			log__printf(NULL, MOSQ_LOG_ERR, "Error in fork: %s", err);
-				return 1;
-			default:
-				return MOSQ_ERR_SUCCESS;
-		}
-#else
-		log__printf(NULL, MOSQ_LOG_WARNING, "Warning: Can't start in daemon mode in Windows.");
-#endif
-=======
 		mosquitto__daemonise();
->>>>>>> d813e11c
 	}
 
 	if(config.daemon && config.pid_file){
