--- conflicted
+++ resolved
@@ -309,11 +309,7 @@
 				return 1;
 			}
 			listensock_count += config.listeners[i].sock_count;
-<<<<<<< HEAD
-			listensock = mosquitto__realloc(listensock, sizeof(int)*listensock_count);
-=======
-			listensock = _mosquitto_realloc(listensock, sizeof(mosq_sock_t)*listensock_count);
->>>>>>> d71db835
+			listensock = mosquitto__realloc(listensock, sizeof(mosq_sock_t)*listensock_count);
 			if(!listensock){
 				db__close(&int_db);
 				if(config.pid_file){
