--- conflicted
+++ resolved
@@ -126,7 +126,6 @@
 #endif
 	int i;
 #ifdef WITH_EPOLL
-	int rc;
 	int j;
 	struct epoll_event ev, events[MAX_EVENTS];
 #else
@@ -134,16 +133,9 @@
 	int pollfd_index;
 	int pollfd_max;
 #endif
-<<<<<<< HEAD
-	time_t expiration_check_time = 0;
-	char *id;
-=======
 #ifdef WITH_BRIDGE
 	int rc;
-	int err;
-	socklen_t len;
-#endif
->>>>>>> 70cc79a6
+#endif
 
 
 #if defined(WITH_WEBSOCKETS) && LWS_LIBRARY_VERSION_NUMBER == 3002000
@@ -289,35 +281,6 @@
 		bridge_check(db, pollfds, &pollfd_index);
 #  endif
 #endif
-<<<<<<< HEAD
-
-		now = time(NULL);
-		if(db->config->persistent_client_expiration > 0 && now > expiration_check_time){
-			HASH_ITER(hh_id, db->contexts_by_id, context, ctxt_tmp){
-				if(context->sock == INVALID_SOCKET && context->session_expiry_interval > 0 && context->session_expiry_interval != UINT32_MAX){
-					/* This is a persistent client, check to see if the
-					 * last time it connected was longer than
-					 * persistent_client_expiration seconds ago. If so,
-					 * expire it and clean up.
-					 */
-					if(now > context->session_expiry_time){
-						if(context->id){
-							id = context->id;
-						}else{
-							id = "<unknown>";
-						}
-						log__printf(NULL, MOSQ_LOG_NOTICE, "Expiring persistent client %s due to timeout.", id);
-						G_CLIENTS_EXPIRED_INC();
-						context->session_expiry_interval = 0;
-						mosquitto__set_state(context, mosq_cs_expiring);
-						do_disconnect(db, context, MOSQ_ERR_SUCCESS);
-					}
-				}
-			}
-			expiration_check_time = time(NULL) + 3600;
-		}
-=======
->>>>>>> 70cc79a6
 
 #ifndef WIN32
 		sigprocmask(SIG_SETMASK, &sigblock, &origsig);
