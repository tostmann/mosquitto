/*
Copyright (c) 2009-2015 Roger Light <roger@atchoo.org>

All rights reserved. This program and the accompanying materials
are made available under the terms of the Eclipse Public License v1.0
and Eclipse Distribution License v1.0 which accompany this distribution.
 
The Eclipse Public License is available at
   http://www.eclipse.org/legal/epl-v10.html
and the Eclipse Distribution License is available at
  http://www.eclipse.org/org/documents/edl-v10.php.
 
Contributors:
   Roger Light - initial implementation and documentation.
*/

#define _GNU_SOURCE

#include <config.h>

#include <assert.h>
#ifndef WIN32
#include <poll.h>
#else
#include <process.h>
#include <winsock2.h>
#include <ws2tcpip.h>
#endif

#include <errno.h>
#include <signal.h>
#include <stdio.h>
#include <string.h>
#ifndef WIN32
#  include <sys/socket.h>
#endif
#include <time.h>

#ifdef WITH_WEBSOCKETS
#  include <libwebsockets.h>
#endif

#include "mosquitto_broker.h"
#include "memory_mosq.h"
#include "packet_mosq.h"
#include "send_mosq.h"
#include "sys_tree.h"
#include "time_mosq.h"
#include "util_mosq.h"

extern bool flag_reload;
#ifdef WITH_PERSISTENCE
extern bool flag_db_backup;
#endif
extern bool flag_tree_print;
extern int run;

static void loop_handle_errors(struct mosquitto_db *db, struct pollfd *pollfds);
static void loop_handle_reads_writes(struct mosquitto_db *db, struct pollfd *pollfds);

#ifdef WITH_WEBSOCKETS
static void temp__expire_websockets_clients(struct mosquitto_db *db)
{
	struct mosquitto *context, *ctxt_tmp;
	static time_t last_check = 0;
	time_t now = mosquitto_time();
	char *id;

	if(now - last_check > 60){
		HASH_ITER(hh_id, db->contexts_by_id, context, ctxt_tmp){
			if(context->wsi && context->sock != INVALID_SOCKET){
				if(context->keepalive && now - context->last_msg_in > (time_t)(context->keepalive)*3/2){
					if(db->config->connection_messages == true){
						if(context->id){
							id = context->id;
						}else{
							id = "<unknown>";
						}
						log__printf(NULL, MOSQ_LOG_NOTICE, "Client %s has exceeded timeout, disconnecting.", id);
					}
					/* Client has exceeded keepalive*1.5 */
					do_disconnect(db, context);
				}
			}
		}
		last_check = mosquitto_time();
	}
}
#endif

int mosquitto_main_loop(struct mosquitto_db *db, mosq_sock_t *listensock, int listensock_count, int listener_max)
{
#ifdef WITH_SYS_TREE
	time_t start_time = mosquitto_time();
#endif
#ifdef WITH_PERSISTENCE
	time_t last_backup = mosquitto_time();
#endif
	time_t now = 0;
	time_t now_time;
	int time_count;
	int fdcount;
	struct mosquitto *context, *ctxt_tmp;
#ifndef WIN32
	sigset_t sigblock, origsig;
#endif
	int i;
	struct pollfd *pollfds = NULL;
	int pollfd_count = 0;
	int pollfd_index;
#ifdef WITH_BRIDGE
	mosq_sock_t bridge_sock;
	int rc;
#endif
	int context_count;
	time_t expiration_check_time = 0;
	char *id;

#ifndef WIN32
	sigemptyset(&sigblock);
	sigaddset(&sigblock, SIGINT);
#endif

	if(db->config->persistent_client_expiration > 0){
		expiration_check_time = time(NULL) + 3600;
	}

	while(run){
		context__free_disused(db);
#ifdef WITH_SYS_TREE
		if(db->config->sys_interval > 0){
			sys__update(db, db->config->sys_interval, start_time);
		}
#endif

		context_count = HASH_CNT(hh_sock, db->contexts_by_sock);
#ifdef WITH_BRIDGE
		context_count += db->bridge_count;
#endif

		if(listensock_count + context_count > pollfd_count || !pollfds){
			pollfd_count = listensock_count + context_count;
			pollfds = mosquitto__realloc(pollfds, sizeof(struct pollfd)*pollfd_count);
			if(!pollfds){
				log__printf(NULL, MOSQ_LOG_ERR, "Error: Out of memory.");
				return MOSQ_ERR_NOMEM;
			}
		}

		memset(pollfds, -1, sizeof(struct pollfd)*pollfd_count);

		pollfd_index = 0;
		for(i=0; i<listensock_count; i++){
			pollfds[pollfd_index].fd = listensock[i];
			pollfds[pollfd_index].events = POLLIN;
			pollfds[pollfd_index].revents = 0;
			pollfd_index++;
		}

		now_time = time(NULL);

		time_count = 0;
		HASH_ITER(hh_sock, db->contexts_by_sock, context, ctxt_tmp){
			if(time_count > 0){
				time_count--;
			}else{
				time_count = 1000;
				now = mosquitto_time();
			}
			context->pollfd_index = -1;

			if(context->sock != INVALID_SOCKET){
#ifdef WITH_BRIDGE
				if(context->bridge){
					mosquitto__check_keepalive(db, context);
					if(context->bridge->round_robin == false
							&& context->bridge->cur_address != 0
							&& now > context->bridge->primary_retry){

						if(net__try_connect(context, context->bridge->addresses[0].address, context->bridge->addresses[0].port, &bridge_sock, NULL, false) == MOSQ_ERR_SUCCESS){
							COMPAT_CLOSE(bridge_sock);
							net__socket_close(db, context);
							context->bridge->cur_address = context->bridge->address_count-1;
						}
					}
				}
#endif

				/* Local bridges never time out in this fashion. */
				if(!(context->keepalive)
						|| context->bridge
						|| now - context->last_msg_in < (time_t)(context->keepalive)*3/2){

					if(db__message_write(db, context) == MOSQ_ERR_SUCCESS){
						pollfds[pollfd_index].fd = context->sock;
						pollfds[pollfd_index].events = POLLIN;
						pollfds[pollfd_index].revents = 0;
						if(context->current_out_packet || context->state == mosq_cs_connect_pending){
							pollfds[pollfd_index].events |= POLLOUT;
						}
						context->pollfd_index = pollfd_index;
						pollfd_index++;
					}else{
						do_disconnect(db, context);
					}
				}else{
					if(db->config->connection_messages == true){
						if(context->id){
							id = context->id;
						}else{
							id = "<unknown>";
						}
						log__printf(NULL, MOSQ_LOG_NOTICE, "Client %s has exceeded timeout, disconnecting.", id);
					}
					/* Client has exceeded keepalive*1.5 */
					do_disconnect(db, context);
				}
			}
		}

#ifdef WITH_BRIDGE
		time_count = 0;
		for(i=0; i<db->bridge_count; i++){
			if(!db->bridges[i]) continue;

			context = db->bridges[i];

			if(context->sock == INVALID_SOCKET){
				if(time_count > 0){
					time_count--;
				}else{
					time_count = 1000;
					now = mosquitto_time();
				}
				/* Want to try to restart the bridge connection */
				if(!context->bridge->restart_t){
					context->bridge->restart_t = now+context->bridge->restart_timeout;
					context->bridge->cur_address++;
					if(context->bridge->cur_address == context->bridge->address_count){
						context->bridge->cur_address = 0;
					}
					if(context->bridge->round_robin == false && context->bridge->cur_address != 0){
						context->bridge->primary_retry = now + 5;
					}
				}else{
					if(context->bridge->start_type == bst_lazy && context->bridge->lazy_reconnect){
						rc = bridge__connect(db, context);
						if(rc){
							context->bridge->cur_address++;
							if(context->bridge->cur_address == context->bridge->address_count){
								context->bridge->cur_address = 0;
							}
						}
					}
					if(context->bridge->start_type == bst_automatic && now > context->bridge->restart_t){
						context->bridge->restart_t = 0;
						rc = bridge__connect(db, context);
						if(rc == MOSQ_ERR_SUCCESS){
							pollfds[pollfd_index].fd = context->sock;
							pollfds[pollfd_index].events = POLLIN;
							pollfds[pollfd_index].revents = 0;
							if(context->current_out_packet){
								pollfds[pollfd_index].events |= POLLOUT;
							}
							context->pollfd_index = pollfd_index;
							pollfd_index++;
						}else{
							/* Retry later. */
							context->bridge->restart_t = now+context->bridge->restart_timeout;

							context->bridge->cur_address++;
							if(context->bridge->cur_address == context->bridge->address_count){
								context->bridge->cur_address = 0;
							}
						}
					}
				}
			}
		}
#endif
		now_time = time(NULL);
		if(db->config->persistent_client_expiration > 0 && now_time > expiration_check_time){
			HASH_ITER(hh_id, db->contexts_by_id, context, ctxt_tmp){
				if(context->sock == INVALID_SOCKET && context->clean_session == 0){
					/* This is a persistent client, check to see if the
					 * last time it connected was longer than
					 * persistent_client_expiration seconds ago. If so,
					 * expire it and clean up.
					 */
					if(now_time > context->disconnect_t+db->config->persistent_client_expiration){
						if(context->id){
							id = context->id;
						}else{
							id = "<unknown>";
						}
						log__printf(NULL, MOSQ_LOG_NOTICE, "Expiring persistent client %s due to timeout.", id);
						G_CLIENTS_EXPIRED_INC();
						context->clean_session = true;
						context->state = mosq_cs_expiring;
						do_disconnect(db, context);
					}
				}
			}
			expiration_check_time = time(NULL) + 3600;
		}

#ifndef WIN32
		sigprocmask(SIG_SETMASK, &sigblock, &origsig);
		fdcount = poll(pollfds, pollfd_index, 100);
		sigprocmask(SIG_SETMASK, &origsig, NULL);
#else
		fdcount = WSAPoll(pollfds, pollfd_index, 100);
#endif
		if(fdcount == -1){
			loop_handle_errors(db, pollfds);
		}else{
			loop_handle_reads_writes(db, pollfds);

			for(i=0; i<listensock_count; i++){
				if(pollfds[i].revents & (POLLIN | POLLPRI)){
					while(net__socket_accept(db, listensock[i]) != -1){
					}
				}
			}
		}
#ifdef WITH_PERSISTENCE
		if(db->config->persistence && db->config->autosave_interval){
			if(db->config->autosave_on_changes){
<<<<<<< HEAD
				if(db->persistence_changes > db->config->autosave_interval){
					persist__backup(db, false);
=======
				if(db->persistence_changes >= db->config->autosave_interval){
					mqtt3_db_backup(db, false);
>>>>>>> d71db835
					db->persistence_changes = 0;
				}
			}else{
				if(last_backup + db->config->autosave_interval < mosquitto_time()){
					persist__backup(db, false);
					last_backup = mosquitto_time();
				}
			}
		}
#endif

#ifdef WITH_PERSISTENCE
		if(flag_db_backup){
			persist__backup(db, false);
			flag_db_backup = false;
		}
#endif
		if(flag_reload){
			log__printf(NULL, MOSQ_LOG_INFO, "Reloading config.");
			config__read(db->config, true);
			mosquitto_security_cleanup(db, true);
			mosquitto_security_init(db, true);
			mosquitto_security_apply(db);
			log__close(db->config);
			log__init(db->config);
			flag_reload = false;
		}
		if(flag_tree_print){
			sub__tree_print(&db->subs, 0);
			flag_tree_print = false;
		}
#ifdef WITH_WEBSOCKETS
		for(i=0; i<db->config->listener_count; i++){
			/* Extremely hacky, should be using the lws provided external poll
			 * interface, but their interface has changed recently and ours
			 * will soon, so for now websockets clients are second class
			 * citizens. */
			if(db->config->listeners[i].ws_context){
				libwebsocket_service(db->config->listeners[i].ws_context, 0);
			}
		}
		if(db->config->have_websockets_listener){
			temp__expire_websockets_clients(db);
		}
#endif
	}

	mosquitto__free(pollfds);
	return MOSQ_ERR_SUCCESS;
}

void do_disconnect(struct mosquitto_db *db, struct mosquitto *context)
{
	char *id;

	if(context->state == mosq_cs_disconnected){
		return;
	}
#ifdef WITH_WEBSOCKETS
	if(context->wsi){
		if(context->state != mosq_cs_disconnecting){
			context->state = mosq_cs_disconnect_ws;
		}
		if(context->wsi){
			libwebsocket_callback_on_writable(context->ws_context, context->wsi);
		}
		context->sock = INVALID_SOCKET;
	}else
#endif
	{
		if(db->config->connection_messages == true){
			if(context->id){
				id = context->id;
			}else{
				id = "<unknown>";
			}
			if(context->state != mosq_cs_disconnecting){
				log__printf(NULL, MOSQ_LOG_NOTICE, "Socket error on client %s, disconnecting.", id);
			}else{
				log__printf(NULL, MOSQ_LOG_NOTICE, "Client %s disconnected.", id);
			}
		}
		context__disconnect(db, context);
#ifdef WITH_BRIDGE
		if(context->clean_session && !context->bridge){
#else
		if(context->clean_session){
#endif
			context__add_to_disused(db, context);
			if(context->id){
				HASH_DELETE(hh_id, db->contexts_by_id, context);
				mosquitto__free(context->id);
				context->id = NULL;
			}
		}
		context->state = mosq_cs_disconnected;
	}
}

/* Error ocurred, probably an fd has been closed. 
 * Loop through and check them all.
 */
static void loop_handle_errors(struct mosquitto_db *db, struct pollfd *pollfds)
{
	struct mosquitto *context, *ctxt_tmp;

	HASH_ITER(hh_sock, db->contexts_by_sock, context, ctxt_tmp){
		if(context->pollfd_index < 0){
			continue;
		}

		if(pollfds[context->pollfd_index].revents & (POLLERR | POLLNVAL)){
			do_disconnect(db, context);
		}
	}
}

static void loop_handle_reads_writes(struct mosquitto_db *db, struct pollfd *pollfds)
{
	struct mosquitto *context, *ctxt_tmp;
	int err;
	socklen_t len;

	HASH_ITER(hh_sock, db->contexts_by_sock, context, ctxt_tmp){
		if(context->pollfd_index < 0){
			continue;
		}

		assert(pollfds[context->pollfd_index].fd == context->sock);
#ifdef WITH_TLS
		if(pollfds[context->pollfd_index].revents & POLLOUT ||
				context->want_write ||
				(context->ssl && context->state == mosq_cs_new)){
#else
		if(pollfds[context->pollfd_index].revents & POLLOUT){
#endif
			if(context->state == mosq_cs_connect_pending){
				len = sizeof(int);
				if(!getsockopt(context->sock, SOL_SOCKET, SO_ERROR, (char *)&err, &len)){
					if(err == 0){
						context->state = mosq_cs_new;
					}
				}else{
					do_disconnect(db, context);
					continue;
				}
			}
			if(packet__write(context)){
				do_disconnect(db, context);
				continue;
			}
		}
	}

	HASH_ITER(hh_sock, db->contexts_by_sock, context, ctxt_tmp){
		if(context->pollfd_index < 0){
			continue;
		}

#ifdef WITH_TLS
		if(pollfds[context->pollfd_index].revents & POLLIN ||
				(context->ssl && context->state == mosq_cs_new)){
#else
		if(pollfds[context->pollfd_index].revents & POLLIN){
#endif
<<<<<<< HEAD
			if(packet__read(db, context)){
				do_disconnect(db, context);
				continue;
			}
=======
			do{
				if(_mosquitto_packet_read(db, context)){
					do_disconnect(db, context);
					continue;
				}
			}while(SSL_DATA_PENDING(context));
>>>>>>> d71db835
		}
	}
}
<|MERGE_RESOLUTION|>--- conflicted
+++ resolved
@@ -326,13 +326,8 @@
 #ifdef WITH_PERSISTENCE
 		if(db->config->persistence && db->config->autosave_interval){
 			if(db->config->autosave_on_changes){
-<<<<<<< HEAD
-				if(db->persistence_changes > db->config->autosave_interval){
+				if(db->persistence_changes >= db->config->autosave_interval){
 					persist__backup(db, false);
-=======
-				if(db->persistence_changes >= db->config->autosave_interval){
-					mqtt3_db_backup(db, false);
->>>>>>> d71db835
 					db->persistence_changes = 0;
 				}
 			}else{
@@ -498,19 +493,12 @@
 #else
 		if(pollfds[context->pollfd_index].revents & POLLIN){
 #endif
-<<<<<<< HEAD
-			if(packet__read(db, context)){
-				do_disconnect(db, context);
-				continue;
-			}
-=======
 			do{
-				if(_mosquitto_packet_read(db, context)){
+				if(packet__read(db, context)){
 					do_disconnect(db, context);
 					continue;
 				}
 			}while(SSL_DATA_PENDING(context));
->>>>>>> d71db835
 		}
 	}
 }
