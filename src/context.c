/*
Copyright (c) 2009-2019 Roger Light <roger@atchoo.org>

All rights reserved. This program and the accompanying materials
are made available under the terms of the Eclipse Public License v1.0
and Eclipse Distribution License v1.0 which accompany this distribution.
 
The Eclipse Public License is available at
   http://www.eclipse.org/legal/epl-v10.html
and the Eclipse Distribution License is available at
  http://www.eclipse.org/org/documents/edl-v10.php.
 
Contributors:
   Roger Light - initial implementation and documentation.
*/

#include "config.h"

#include <assert.h>
#include <time.h>

#include "mosquitto_broker_internal.h"
#include "alias_mosq.h"
#include "memory_mosq.h"
#include "packet_mosq.h"
#include "property_mosq.h"
#include "time_mosq.h"
#include "util_mosq.h"
#include "will_mosq.h"

#include "uthash.h"

struct mosquitto *context__init(struct mosquitto_db *db, mosq_sock_t sock)
{
	struct mosquitto *context;
	char address[1024];

	context = mosquitto__calloc(1, sizeof(struct mosquitto));
	if(!context) return NULL;
	
	context->pollfd_index = -1;
	mosquitto__set_state(context, mosq_cs_new);
	context->sock = sock;
	context->last_msg_in = mosquitto_time();
	context->next_msg_out = mosquitto_time() + 60;
	context->keepalive = 60; /* Default to 60s */
	context->clean_start = true;
	context->id = NULL;
	context->last_mid = 0;
	context->will = NULL;
	context->username = NULL;
	context->password = NULL;
	context->listener = NULL;
	context->acl_list = NULL;
	context->retain_available = true;

	/* is_bridge records whether this client is a bridge or not. This could be
	 * done by looking at context->bridge for bridges that we create ourself,
	 * but incoming bridges need some other way of being recorded. */
	context->is_bridge = false;

	context->in_packet.payload = NULL;
	packet__cleanup(&context->in_packet);
	context->out_packet = NULL;
	context->current_out_packet = NULL;

	context->address = NULL;
	if((int)sock >= 0){
		if(!net__socket_get_address(sock, address, 1024)){
			context->address = mosquitto__strdup(address);
		}
		if(!context->address){
			/* getpeername and inet_ntop failed and not a bridge */
			mosquitto__free(context);
			return NULL;
		}
	}
	context->bridge = NULL;
	context->msgs_in.inflight_maximum = db->config->max_inflight_messages;
	context->msgs_out.inflight_maximum = db->config->max_inflight_messages;
	context->msgs_in.inflight_quota = db->config->max_inflight_messages;
	context->msgs_out.inflight_quota = db->config->max_inflight_messages;
	context->maximum_qos = 2;
#ifdef WITH_TLS
	context->ssl = NULL;
#endif

	if((int)context->sock >= 0){
		HASH_ADD(hh_sock, db->contexts_by_sock, sock, sizeof(context->sock), context);
	}
	return context;
}

/*
 * This will result in any outgoing packets going unsent. If we're disconnected
 * forcefully then it is usually an error condition and shouldn't be a problem,
 * but it will mean that CONNACK messages will never get sent for bad protocol
 * versions for example.
 */
void context__cleanup(struct mosquitto_db *db, struct mosquitto *context, bool do_free)
{
	struct mosquitto__packet *packet;

	if(!context) return;

#ifdef WITH_BRIDGE
	if(context->bridge){
		bridge__cleanup(db, context);
	}
#endif

	alias__free_all(context);

	mosquitto__free(context->auth_method);
	context->auth_method = NULL;

	mosquitto__free(context->username);
	context->username = NULL;

	mosquitto__free(context->password);
	context->password = NULL;

	net__socket_close(db, context);
	if(do_free || context->clean_start){
		sub__clean_session(db, context);
		db__messages_delete(db, context);
	}

	mosquitto__free(context->address);
	context->address = NULL;

	context__send_will(db, context);

	if(context->id){
		context__remove_from_by_id(db, context);
		mosquitto__free(context->id);
		context->id = NULL;
	}
	packet__cleanup(&(context->in_packet));
	if(context->current_out_packet){
		packet__cleanup(context->current_out_packet);
		mosquitto__free(context->current_out_packet);
		context->current_out_packet = NULL;
	}
	while(context->out_packet){
		packet__cleanup(context->out_packet);
		packet = context->out_packet;
		context->out_packet = context->out_packet->next;
		mosquitto__free(packet);
	}
	if(do_free || context->clean_start){
		db__messages_delete(db, context);
	}
#if defined(WITH_BROKER) && defined(__GLIBC__) && defined(WITH_ADNS)
	if(context->adns){
		gai_cancel(context->adns);
		mosquitto__free((struct addrinfo *)context->adns->ar_request);
		mosquitto__free(context->adns);
	}
#endif
	if(do_free){
		mosquitto__free(context);
	}
}


void context__send_will(struct mosquitto_db *db, struct mosquitto *ctxt)
{
	if(ctxt->state != mosq_cs_disconnecting && ctxt->will){
		if(ctxt->will_delay_interval > 0){
			will_delay__add(ctxt);
			return;
		}

		if(mosquitto_acl_check(db, ctxt,
					ctxt->will->msg.topic,
					ctxt->will->msg.payloadlen,
					ctxt->will->msg.payload,
					ctxt->will->msg.qos,
					ctxt->will->msg.retain,
					MOSQ_ACL_WRITE) == MOSQ_ERR_SUCCESS){

			/* Unexpected disconnect, queue the client will. */
			db__messages_easy_queue(db, ctxt,
					ctxt->will->msg.topic,
					ctxt->will->msg.qos,
					ctxt->will->msg.payloadlen,
					ctxt->will->msg.payload,
					ctxt->will->msg.retain,
					ctxt->will->expiry_interval,
					&ctxt->will->properties);
		}
	}
	will__clear(ctxt);
}


void context__disconnect(struct mosquitto_db *db, struct mosquitto *context)
{
	net__socket_close(db, context);

	context__send_will(db, context);
	if(context->session_expiry_interval == 0){
<<<<<<< HEAD

		if(context->bridge == NULL){
=======
		/* Client session is due to be expired now */
#ifdef WITH_BRIDGE
		if(!context->bridge)
#endif
		{

>>>>>>> 70cc79a6
			if(context->will_delay_interval == 0){
				/* This will be done later, after the will is published for delay>0. */
				context__add_to_disused(db, context);
			}
		}
	}else{
		session_expiry__add(db, context);
	}
	mosquitto__set_state(context, mosq_cs_disconnected);
}

void context__add_to_disused(struct mosquitto_db *db, struct mosquitto *context)
{
	if(context->state == mosq_cs_disused) return;

	mosquitto__set_state(context, mosq_cs_disused);

	if(context->id){
		context__remove_from_by_id(db, context);
		mosquitto__free(context->id);
		context->id = NULL;
	}

	if(db->ll_for_free){
		context->for_free_next = db->ll_for_free;
		db->ll_for_free = context;
	}else{
		db->ll_for_free = context;
	}
}

void context__free_disused(struct mosquitto_db *db)
{
	struct mosquitto *context, *next;
#ifdef WITH_WEBSOCKETS
	struct mosquitto *last = NULL;
#endif
	assert(db);

	context = db->ll_for_free;
	while(context){
#ifdef WITH_WEBSOCKETS
		if(context->wsi){
			/* Don't delete yet, lws hasn't finished with it */
			if(last){
				last->for_free_next = context;
			}else{
				db->ll_for_free = context;
			}
			next = context->for_free_next;
			context->for_free_next = NULL;
			last = context;
			context = next;
		}else
#endif
		{
			next = context->for_free_next;
			context__cleanup(db, context, true);
			context = next;
		}
	}
	db->ll_for_free = NULL;
}


void context__remove_from_by_id(struct mosquitto_db *db, struct mosquitto *context)
{
	if(context->removed_from_by_id == false && context->id){
		HASH_DELETE(hh_id, db->contexts_by_id, context);
		context->removed_from_by_id = true;
	}
}
<|MERGE_RESOLUTION|>--- conflicted
+++ resolved
@@ -201,17 +201,11 @@
 
 	context__send_will(db, context);
 	if(context->session_expiry_interval == 0){
-<<<<<<< HEAD
-
-		if(context->bridge == NULL){
-=======
 		/* Client session is due to be expired now */
 #ifdef WITH_BRIDGE
-		if(!context->bridge)
+		if(context->bridge == NULL)
 #endif
 		{
-
->>>>>>> 70cc79a6
 			if(context->will_delay_interval == 0){
 				/* This will be done later, after the will is published for delay>0. */
 				context__add_to_disused(db, context);
