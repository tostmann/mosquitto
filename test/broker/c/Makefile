--- conflicted
+++ resolved
@@ -2,25 +2,20 @@
 
 CFLAGS=-I../../../lib -I../../../src -Wall -Werror
 
-<<<<<<< HEAD
-all : auth_plugin.so auth_plugin_pwd.so auth_plugin_acl.so 08
-=======
-all : auth_plugin.so auth_plugin_v2.so 08
->>>>>>> 60021764
+all : auth_plugin.so auth_plugin_pwd.so auth_plugin_acl.so acl_plugin_v2.so 08
 
 08 : 08-tls-psk-pub.test 08-tls-psk-bridge.test
 
 auth_plugin.so : auth_plugin.c
 	$(CC) ${CFLAGS} -fPIC -shared $^ -o $@ 
 
-<<<<<<< HEAD
 auth_plugin_pwd.so : auth_plugin_pwd.c
 	$(CC) ${CFLAGS} -fPIC -shared $^ -o $@ 
 
 auth_plugin_acl.so : auth_plugin_acl.c
-=======
+	$(CC) ${CFLAGS} -fPIC -shared $^ -o $@ 
+
 auth_plugin_v2.so : auth_plugin_v2.c
->>>>>>> 60021764
 	$(CC) ${CFLAGS} -fPIC -shared $^ -o $@ 
 
 08-tls-psk-pub.test : 08-tls-psk-pub.c
