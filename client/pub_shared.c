/*
Copyright (c) 2009-2020 Roger Light <roger@atchoo.org>

All rights reserved. This program and the accompanying materials
are made available under the terms of the Eclipse Public License v1.0
and Eclipse Distribution License v1.0 which accompany this distribution.
 
The Eclipse Public License is available at
   http://www.eclipse.org/legal/epl-v10.html
and the Eclipse Distribution License is available at
  http://www.eclipse.org/org/documents/edl-v10.php.
 
Contributors:
   Roger Light - initial implementation and documentation.
*/

#include "config.h"

#include <errno.h>
#include <fcntl.h>
#include <stdio.h>
#include <stdlib.h>
#include <string.h>
#ifndef WIN32
#include <time.h>
#else
#include <process.h>
#include <winsock2.h>
#define snprintf sprintf_s
#endif

#include <mosquitto.h>
#include <mqtt_protocol.h>
#include "client_shared.h"
#include "pub_shared.h"

/* Global variables for use in callbacks. See sub_client.c for an example of
 * using a struct to hold variables for use in callbacks. */
int mid_sent = -1;
struct mosq_config cfg;

void my_log_callback(struct mosquitto *mosq, void *obj, int level, const char *str)
{
	UNUSED(mosq);
	UNUSED(obj);
	UNUSED(level);

	printf("%s\n", str);
}

int load_stdin(void)
{
	size_t pos = 0, rlen;
	char buf[1024];
	char *aux_message = NULL;

	cfg.pub_mode = MSGMODE_STDIN_FILE;

	while(!feof(stdin)){
		rlen = fread(buf, 1, 1024, stdin);
		aux_message = realloc(cfg.message, pos+rlen);
		if(!aux_message){
			err_printf(&cfg, "Error: Out of memory.\n");
			free(cfg.message);
			return 1;
		} else
		{
			cfg.message = aux_message;
		}
		memcpy(&(cfg.message[pos]), buf, rlen);
		pos += rlen;
	}
	if(pos > MQTT_MAX_PAYLOAD){
		err_printf(&cfg, "Error: Message length must be less than %u bytes.\n\n", MQTT_MAX_PAYLOAD);
		free(cfg.message);
		return 1;
	}
	cfg.msglen = (int )pos;

	if(!cfg.msglen){
		err_printf(&cfg, "Error: Zero length input.\n");
		return 1;
	}

	return 0;
}

int load_file(const char *filename)
{
	size_t pos, rlen;
	FILE *fptr = NULL;
	long flen;

	fptr = fopen(filename, "rb");
	if(!fptr){
		err_printf(&cfg, "Error: Unable to open file \"%s\".\n", filename);
		return 1;
	}
	cfg.pub_mode = MSGMODE_FILE;
	fseek(fptr, 0, SEEK_END);
	flen = ftell(fptr);
	if(flen > MQTT_MAX_PAYLOAD){
		fclose(fptr);
		err_printf(&cfg, "Error: File must be less than %u bytes.\n\n", MQTT_MAX_PAYLOAD);
		free(cfg.message);
		return 1;
	}else if(flen == 0){
		fclose(fptr);
<<<<<<< HEAD
		cfg.message = NULL;
		cfg.msglen = 0;
		return 0;
	}else if(cfg.msglen < 0){
=======
		err_printf(&cfg, "Error: File \"%s\" is empty.\n", filename);
		return 1;
	}else if(flen < 0){
>>>>>>> 27745154
		fclose(fptr);
		err_printf(&cfg, "Error: Unable to determine size of file \"%s\".\n", filename);
		return 1;
	}
	cfg.msglen = (int )flen;
	fseek(fptr, 0, SEEK_SET);
	cfg.message = malloc((size_t )cfg.msglen);
	if(!cfg.message){
		fclose(fptr);
		err_printf(&cfg, "Error: Out of memory.\n");
		return 1;
	}
	pos = 0;
	while(pos < cfg.msglen){
		rlen = fread(&(cfg.message[pos]), sizeof(char), (size_t )cfg.msglen-pos, fptr);
		pos += rlen;
	}
	fclose(fptr);
	return 0;
}

<|MERGE_RESOLUTION|>--- conflicted
+++ resolved
@@ -106,16 +106,10 @@
 		return 1;
 	}else if(flen == 0){
 		fclose(fptr);
-<<<<<<< HEAD
 		cfg.message = NULL;
 		cfg.msglen = 0;
 		return 0;
 	}else if(cfg.msglen < 0){
-=======
-		err_printf(&cfg, "Error: File \"%s\" is empty.\n", filename);
-		return 1;
-	}else if(flen < 0){
->>>>>>> 27745154
 		fclose(fptr);
 		err_printf(&cfg, "Error: Unable to determine size of file \"%s\".\n", filename);
 		return 1;
